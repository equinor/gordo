import pytest
import yaml
import tensorflow as tf
import numpy as np
from sklearn.pipeline import Pipeline

from gordo import serializer
from gordo.machine.model.models import KerasRawModelRegressor


@pytest.mark.parametrize(
    "spec_str",
    (
        """
        compile:
            loss: mse
            optimizer: 
              tensorflow.keras.optimizers.SGD:
                learning_rate: 0.001
        spec:
            tensorflow.keras.models.Sequential:
                layers:
                    - tensorflow.keras.layers.Dense: 
                        units: 10
                    - tensorflow.keras.layers.Dense:
                        units: 32
                        kernel_regularizer:
                            tensorflow.keras.regularizers.L1L2:
                                l1: 0.2
                    - tensorflow.keras.layers.Dense:
                        units: 1
    """,
        """
        compile:
            loss: mse
            optimizer: adam
        spec:
            tensorflow.keras.models.Sequential:
                layers:
                    - tensorflow.keras.layers.Input:
                        shape: [9]
                    - tensorflow.keras.layers.Reshape:
                        target_shape: [3, 3]
                    - tensorflow.keras.layers.LSTM:
                        units: 12
                    - tensorflow.keras.layers.Flatten
                    - tensorflow.keras.layers.Dense:
                        units: 1
    """,
    ),
)
def test_raw_keras_basic(spec_str: str):
    """
    Can load a keras.Sequential model from a config/yaml definition(s)
    """
    spec = yaml.safe_load(spec_str)
    pipe = KerasRawModelRegressor(spec)
    pipe._prepare_model()

    assert isinstance(pipe.model, tf.keras.models.Sequential)


def test_raw_keras_part_of_pipeline():
    """
    It should play well, when tucked into a sklearn.pipeline.Pipeline
    """
    X, y = np.random.random((100, 4)), np.random.random((100, 1))

    config_str = """
    sklearn.pipeline.Pipeline:
        steps:
            - sklearn.decomposition.PCA:
                n_components: 4
            - gordo.machine.model.models.KerasRawModelRegressor:
                kind:
                    compile:
                        loss: mse
                        optimizer: adam
                    spec:
                        tensorflow.keras.models.Sequential:
                            layers:
                                - tensorflow.keras.layers.Dense:
                                    units: 4
<<<<<<< HEAD
                                    input_shape:
                                        - 4
=======
                                    input_shape: [4]
>>>>>>> 2312c6a7
                                - tensorflow.keras.layers.Dense:
                                    units: 1
                                    input_shape:
                                        - 1
    """
    config = yaml.safe_load(config_str)
    pipe = serializer.from_definition(config)
    assert isinstance(pipe, Pipeline)

    pipe.fit(X, y)
    out = pipe.predict(X)
    assert len(out) == len(y)<|MERGE_RESOLUTION|>--- conflicted
+++ resolved
@@ -81,16 +81,9 @@
                             layers:
                                 - tensorflow.keras.layers.Dense:
                                     units: 4
-<<<<<<< HEAD
-                                    input_shape:
-                                        - 4
-=======
                                     input_shape: [4]
->>>>>>> 2312c6a7
                                 - tensorflow.keras.layers.Dense:
                                     units: 1
-                                    input_shape:
-                                        - 1
     """
     config = yaml.safe_load(config_str)
     pipe = serializer.from_definition(config)
