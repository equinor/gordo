import pytest

from gordo.util.version import (
    parse_version,
    GordoRelease,
    GordoSpecial,
    Special,
    GordoPR,
    GordoSHA,
)


def test_release():
    release = GordoRelease(1, 2, 3)
    assert not release.only_major()
    assert not release.only_major_minor()
    assert not release.without_patch()
    release = GordoRelease(1, 2)
    assert not release.only_major()
    assert release.only_major_minor()
    assert release.without_patch()
    release = GordoRelease(1)
    assert release.only_major()
    assert not release.only_major_minor()
    assert release.without_patch()


@pytest.mark.parametrize(
    "gordo_version,expected",
    [
<<<<<<< HEAD
        ('1.2.3', GordoRelease(1, 2, 3)),
        ('3.4.5dev2', GordoRelease(3, 4, 5, 'dev2')),
        ('5.7', GordoRelease(5, 7)),
        ('1.0.0', GordoRelease(1, 0, 0)),
        ('latest', GordoSpecial(Special.LATEST)),
        ('pr-43', GordoPR(43)),
        ('dke0832k', GordoSHA('dke0832k'))
=======
        ("1.2.3", GordoRelease(1, 2, 3)),
        ("3.4.5dev2", GordoRelease(3, 4, 5, "dev2")),
        ("5.7", GordoRelease(5, 7)),
        ("latest", GordoSpecial(Special.LATEST)),
        ("pr-43", GordoPR(43)),
        ("dke0832k", GordoSHA("dke0832k")),
>>>>>>> 4367f5a3
    ],
)
def test_versions(gordo_version, expected):
    result = parse_version(gordo_version)
    assert result == expected
    assert result.get_version() == gordo_version


def test_exceptions():
    with pytest.raises(ValueError):
        parse_version("pr-2d")
    with pytest.raises(ValueError):
        parse_version("0-1")<|MERGE_RESOLUTION|>--- conflicted
+++ resolved
@@ -28,7 +28,6 @@
 @pytest.mark.parametrize(
     "gordo_version,expected",
     [
-<<<<<<< HEAD
         ('1.2.3', GordoRelease(1, 2, 3)),
         ('3.4.5dev2', GordoRelease(3, 4, 5, 'dev2')),
         ('5.7', GordoRelease(5, 7)),
@@ -36,14 +35,6 @@
         ('latest', GordoSpecial(Special.LATEST)),
         ('pr-43', GordoPR(43)),
         ('dke0832k', GordoSHA('dke0832k'))
-=======
-        ("1.2.3", GordoRelease(1, 2, 3)),
-        ("3.4.5dev2", GordoRelease(3, 4, 5, "dev2")),
-        ("5.7", GordoRelease(5, 7)),
-        ("latest", GordoSpecial(Special.LATEST)),
-        ("pr-43", GordoPR(43)),
-        ("dke0832k", GordoSHA("dke0832k")),
->>>>>>> 4367f5a3
     ],
 )
 def test_versions(gordo_version, expected):
