# -*- coding: utf-8 -*-

import logging
import copy
import typing  # noqa

from typing import Union, Dict, Any, Iterable

from keras.src.callbacks import Callback
from sklearn.pipeline import Pipeline, FeatureUnion
from sklearn.base import BaseEstimator
from tensorflow.keras import Sequential
from inspect import signature, Parameter

from gordo_core.import_utils import import_location

from .utils import is_tuple_type


logger = logging.getLogger(__name__)


def from_definition(
    pipe_definition: Union[str, Dict[str, Dict[str, Any]]]
) -> Union[FeatureUnion, Pipeline]:
    """
    Construct a Pipeline or FeatureUnion from a definition.

    Example
    -------
    >>> import yaml
    >>> from gordo import serializer
    >>> raw_config = '''
    ... sklearn.pipeline.Pipeline:
    ...         steps:
    ...             - sklearn.decomposition.PCA:
    ...                 n_components: 3
    ...             - sklearn.pipeline.FeatureUnion:
    ...                 - sklearn.decomposition.PCA:
    ...                     n_components: 3
    ...                 - sklearn.pipeline.Pipeline:
    ...                     - sklearn.preprocessing.MinMaxScaler
    ...                     - sklearn.decomposition.TruncatedSVD:
    ...                         n_components: 2
    ...             - sklearn.ensemble.RandomForestClassifier:
    ...                 max_depth: 3
    ... '''
    >>> config = yaml.safe_load(raw_config)
    >>> scikit_learn_pipeline = serializer.from_definition(config)


    Parameters
    ---------
    pipe_definition
        List of steps for the Pipeline / FeatureUnion
    constructor_class
        What to place the list of transformers into,
        either sklearn.pipeline.Pipeline/FeatureUnion

    Returns
    -------
        pipeline
    """
    # Avoid some mutation
    definition = copy.deepcopy(pipe_definition)
    return _build_step(definition)


def _is_tuple_param(param: Parameter) -> bool:
    if param.default is not param.empty:
        if isinstance(param.default, tuple):
            return True
    if param.annotation and is_tuple_type(param.annotation):
        return True
    return False


def create_instance(fn, **kwargs):
    """
    Create a class instance.

    Examples
    --------
    >>> from sklearn.preprocessing import MinMaxScaler
    >>> create_instance(MinMaxScaler, feature_range=[-1, 1])
    MinMaxScaler(feature_range=(-1, 1))

    Parameters
    ----------
    fn
        Class factory function.
    kwargs
        fn parameters.

    Returns
    -------
    """
    s = signature(fn)
    kwargs = copy.copy(kwargs)
    for param in s.parameters.values():
        if param.name not in kwargs:
            continue
        if (
            param.kind == Parameter.KEYWORD_ONLY
            or param.kind == Parameter.POSITIONAL_OR_KEYWORD
        ):
            if _is_tuple_param(param):
                v = kwargs[param.name]
                kwargs[param.name] = tuple(v)
    return fn(**kwargs)


def _build_branch(
    definition: Iterable[Union[str, Dict[Any, Any]]],
    constructor_class=Union[Pipeline, None],
):
    """
    Builds a branch of the tree and optionally constructs the class with the given
    leafs of the branch, if constructor_class is not none. Otherwise just the
    built leafs are returned.
    """
    steps = [_build_step(step) for step in definition]
    return steps if constructor_class is None else constructor_class(steps)


def _build_scikit_branch(
    definition: Iterable[Union[str, Dict[Any, Any]]],
    constructor_class=Union[Pipeline, None],
):
    """
    Exactly like :func:`~_build_branch` except it's expected this is going to
    be a list of tuples, where the 0th element is the name of the step.
    """
    steps = [(f"step_{i}", _build_step(step)) for i, step in enumerate(definition)]
    return steps if constructor_class is None else constructor_class(steps)


def _build_step(
    step: Union[str, Dict[str, Dict[str, Any]]]
) -> Union[FeatureUnion, Pipeline, BaseEstimator]:
    """
    Build an isolated step within a transformer list, given a dict config

    Parameters
    ----------
    step
        A dict, with a single key and associated dict
        where the associated dict are parameters for the
        given step.

        Example: {'sklearn.preprocessing.PCA':
                    {'n_components': 4}
              }
        Gives:  PCA(n_components=4)

        Alternatively, 'step' can be a single string, in
        which case the step will be initiated w/ default
        params.

        Example: 'sklearn.preprocessing.PCA'
            Gives: PCA()
    Returns
    -------
        Scikit-Learn Transformer or BaseEstimator
    """
    logger.debug(f"Building step: {step}")

    # Here, 'step' _should_ be a dict with a single key
    # and an associated dict containing parameters for the desired
    # sklearn step. ie. {'sklearn.preprocessing.PCA': {'n_components': 2}}
    if isinstance(step, dict):

        if len(step.keys()) != 1:
            return _load_param_classes(step)

        import_str = list(step.keys())[0]

        try:
            StepClass: Union[None, FeatureUnion, Pipeline, BaseEstimator] = (
                import_location(import_str)
            )
        except (ImportError, ValueError):
            StepClass = None

        if StepClass is None:
            raise ImportError(f'Could not locate path: "{import_str}"')

        params = step.get(import_str, dict())

        if hasattr(StepClass, "from_definition"):
            return getattr(StepClass, "from_definition")(params)

        # Load any possible classes in the params if this is a dict of maybe kwargs
        if isinstance(params, dict):
            params = _load_param_classes(params)

        # update any param values which are string locations to functions
        if isinstance(params, dict):
            for param, value in params.items():
                if isinstance(value, str):
                    try:
                        possible_func = import_location(value)
                    except (ImportError, ValueError):
                        possible_func = None
                    if callable(possible_func):
                        params[param] = possible_func

        # FeatureUnion or another Pipeline transformer
        if any(StepClass == obj for obj in [FeatureUnion, Pipeline, Sequential]):

            # Need to ensure the parameters to be supplied are valid FeatureUnion
            # & Pipeline both take a list of transformers, but with different
            # kwarg, here we pull out the list to keep _build_scikit_branch generic
            if "transformer_list" in params:
                params["transformer_list"] = _build_scikit_branch(
                    params["transformer_list"], None
                )
            elif "steps" in params:
                params["steps"] = _build_scikit_branch(params["steps"], None)

            # If params is an iterable, is has to be the first argument
            # to the StepClass (FeatureUnion / Pipeline); a list of transformers
            elif any(isinstance(params, obj) for obj in (tuple, list)):
                steps = _build_scikit_branch(params, None)
                return StepClass(steps)
            elif isinstance(params, dict) and "layers" in params:
                params["layers"] = _build_branch(params["layers"], None)
            else:
                raise ValueError(
                    f"Got {StepClass} but the supplied parameters"
                    f"seem invalid: {params}"
                )
        return create_instance(StepClass, **params)

    # If step is just a string, can initialize it without any params
    # ie. "sklearn.preprocessing.PCA"
    elif isinstance(step, str):
        try:
            Step = import_location(step)
        except (ImportError, ValueError):
            Step = None
        if hasattr(Step, "from_definition"):
            return getattr(Step, "from_definition")({})
        else:
            return Step() if Step is not None else step

    else:
        raise ValueError(
            f"Expected step to be either a string or a dict," f"found: {type(step)}"
        )


<<<<<<< HEAD
def _build_callbacks(definitions: list):
    """
    Parameters
    ----------
    definitions
        List of callbacks definitions

    Examples
    --------
    >>> callbacks=_build_callbacks([{'tensorflow.keras.callbacks.EarlyStopping': {'monitor': 'val_loss,', 'patience': 10}}])
    >>> type(callbacks[0])
    <class 'keras.src.callbacks.early_stopping.EarlyStopping'>

    Returns
    -------
    """
    callbacks = []
    for callback in definitions:
        callbacks.append(_build_step(callback))
    return callbacks


=======
>>>>>>> 2312c6a7
def _load_param_classes(params: dict):
    """
    Inspect the params' values and determine if any can be loaded as a class.
    if so, update that param's key value as the instantiation of the class.

    Additionally, if the value of the top level is a dict, and that dict's len(.keys()) == 1
    AND that key can be loaded, it's assumed to be a class whose associated values
    should be passed in as kwargs.

    Parameters
    ----------
    params
        key value pairs of kwargs, which can have full class paths defined.

    Examples
    --------
    >>> params = {"key1": "value1"}
    >>> assert _load_param_classes(params) == params  # No modifications

    # Load an actual model, without any kwargs
    >>> from sklearn.ensemble import RandomForestRegressor
    >>> params = {"base_estimator": "sklearn.ensemble.RandomForestRegressor"}
    >>> print(_load_param_classes(params))
    {'base_estimator': RandomForestRegressor()}

    # Load an actual model, with kwargs
    >>> params = {"base_estimator": {"sklearn.ensemble.RandomForestRegressor": {"n_estimators": 20}}}
    >>> print(_load_param_classes(params))
    {'base_estimator': RandomForestRegressor(n_estimators=20)}


    Returns
    -------
        Updated params which has any possible class paths loaded up as instantiated
        objects
    """
    params = copy.copy(params)
    for key, value in params.items():

        # If value is a simple string, try to load the model/class
        if isinstance(value, str):
            try:
                Model: Union[None, BaseEstimator, Pipeline] = import_location(value)
            except (ImportError, ValueError):
                Model = None
            if Model is not None:
                if hasattr(Model, "from_definition"):
                    params[key] = getattr(Model, "from_definition")({})
                elif isinstance(Model, type) and issubclass(Model, BaseEstimator):

                    params[key] = Model()

        # For the next bit to work, the dict must have a single key (maybe) the class path,
        # and its value must be a dict of kwargs
        elif (
            isinstance(value, dict)
            and len(value.keys()) == 1
            and isinstance(value[list(value.keys())[0]], dict)
        ):
            import_path = list(value.keys())[0]
            try:
                Model = import_location(import_path)
            except (ImportError, ValueError):
                Model = None

            sub_params = value[import_path]

            if hasattr(Model, "from_definition"):
                params[key] = getattr(Model, "from_definition")(sub_params)
            elif Model is not None and isinstance(Model, type):

                if issubclass(Model, Pipeline) or issubclass(Model, Sequential):
                    # Model is a Pipeline, so 'value' is the definition of that Pipeline
                    # Can can just re-use the entry to building a pipeline.
                    params[key] = from_definition(value)
                else:
                    # Call this func again, incase there is nested occurances of this problem in these kwargs
                    kwargs = _load_param_classes(sub_params)
                    params[key] = create_instance(Model, **kwargs)  # type: ignore
        elif key == "callbacks" and isinstance(value, list):
            params[key] = build_callbacks(value)
    return params


def load_params_from_definition(definition: dict) -> dict:
    """
    Deserialize each value from a dictionary. Could be used for preparing kwargs for methods

    Parameters
    ----------
    definition
    """
    if not isinstance(definition, dict):
        raise ValueError(
            "Expected definition to be a dict," f"found: {type(definition)}"
        )
    return _load_param_classes(definition)


def build_callbacks(definitions: list):
    """
    Parameters
    ----------
    definitions
        List of callbacks definitions

    Examples
    --------
    >>> callbacks=build_callbacks([{'tensorflow.keras.callbacks.EarlyStopping': {'monitor': 'val_loss,', 'patience': 10}}])
    >>> type(callbacks[0])
    <class 'keras.src.callbacks.early_stopping.EarlyStopping'>

    Returns
    -------
    """
    callbacks = []
    for callback in definitions:
        callbacks.append(
            callback if isinstance(callback, Callback) else _build_step(callback)
        )
    return callbacks<|MERGE_RESOLUTION|>--- conflicted
+++ resolved
@@ -176,9 +176,9 @@
         import_str = list(step.keys())[0]
 
         try:
-            StepClass: Union[None, FeatureUnion, Pipeline, BaseEstimator] = (
-                import_location(import_str)
-            )
+            StepClass: Union[
+                None, FeatureUnion, Pipeline, BaseEstimator
+            ] = import_location(import_str)
         except (ImportError, ValueError):
             StepClass = None
 
@@ -250,31 +250,6 @@
         )
 
 
-<<<<<<< HEAD
-def _build_callbacks(definitions: list):
-    """
-    Parameters
-    ----------
-    definitions
-        List of callbacks definitions
-
-    Examples
-    --------
-    >>> callbacks=_build_callbacks([{'tensorflow.keras.callbacks.EarlyStopping': {'monitor': 'val_loss,', 'patience': 10}}])
-    >>> type(callbacks[0])
-    <class 'keras.src.callbacks.early_stopping.EarlyStopping'>
-
-    Returns
-    -------
-    """
-    callbacks = []
-    for callback in definitions:
-        callbacks.append(_build_step(callback))
-    return callbacks
-
-
-=======
->>>>>>> 2312c6a7
 def _load_param_classes(params: dict):
     """
     Inspect the params' values and determine if any can be loaded as a class.
