--- conflicted
+++ resolved
@@ -121,15 +121,8 @@
 
         passed_globals = config.get("globals", dict())
         patched_globals = patch_dict(default_globals, passed_globals)
-<<<<<<< HEAD
         patched_globals = self.prepare_patched_globals(patched_globals)
 
-=======
-        if patched_globals.get("runtime"):
-            runtime = fix_runtime(patched_globals.get("runtime"))
-            runtime = self.prepare_runtime(runtime)
-            patched_globals["runtime"] = runtime
->>>>>>> 2e6eb2fa
         self.project_name = project_name
         self.machines: List[Machine] = [
             Machine.from_config(
