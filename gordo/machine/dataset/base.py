# -*- coding: utf-8 -*-

import abc
import logging
from typing import Iterable, Union, List, Callable, Dict, Any, Tuple
from datetime import datetime
<<<<<<< HEAD
import re
=======
from copy import copy
>>>>>>> d3bf848d

import pandas as pd
import numpy as np


logger = logging.getLogger(__name__)


class InsufficientDataError(ValueError):
    pass


class GordoBaseDataset:

    _params: Dict[Any, Any] = dict()  # provided by @capture_args on child's __init__
    _metadata: Dict[Any, Any] = dict()

    @abc.abstractmethod
    def get_data(
        self,
    ) -> Tuple[Union[np.ndarray, pd.DataFrame], Union[np.ndarray, pd.DataFrame]]:
        """
        Return X, y data as numpy or pandas' dataframes given current state
        """

    @abc.abstractmethod
    def to_dict(self) -> dict:
        """
        Serialize this object into a dict representation, which can be used to
        initialize a new object using :func:`~GordoBaseDataset.from_dict`

        Returns
        -------
        dict
                """
        if not hasattr(self, "_params"):
            raise AttributeError(
                f"Failed to lookup init parameters, ensure the "
                f"object's __init__ is decorated with 'capture_args'"
            )
        # Update dict with the class
        params = self._params
        params["type"] = self.__class__.__name__
        for key, value in params.items():
            if hasattr(value, "to_dict"):
                params[key] = value.to_dict()
        return params

    @classmethod
    @abc.abstractmethod
    def from_dict(cls, config: Dict[str, Any]) -> "GordoBaseDataset":
        """
        Construct the dataset using a config from :func:`~GordoBaseDataset.to_dict`
        """
        from gordo.machine.dataset import datasets

        config = copy(config)
        Dataset = getattr(datasets, config.pop("type", "TimeSeriesDataset"))
        if Dataset is None:
            raise TypeError(f"No dataset of type '{config['type']}'")

        # TODO: Here for compatibility, but @compate should take care of it, remove later
        if "tags" in config:
            config["tag_list"] = config.pop("tags")
        config.setdefault("target_tag_list", config["tag_list"])
        return Dataset(**config)

    @abc.abstractmethod
    def get_metadata(self):
        """
        Get metadata about the current state of the dataset
        """

    def join_timeseries(
        self,
        series_iterable: Iterable[pd.Series],
        resampling_startpoint: datetime,
        resampling_endpoint: datetime,
        resolution: str,
        aggregation_methods: Union[str, List[str], Callable] = "mean",
    ) -> pd.DataFrame:
        """

        Parameters
        ----------
        series_iterable: Iterable[pd.Series]
            An iterator supplying series with time index
        resampling_startpoint: datetime.datetime
            The starting point for resampling. Most data frames will not have this
            in their datetime index, and it will be inserted with a NaN as the value.
            The resulting NaNs will be removed, so the only important requirement for this is
            that this resampling_startpoint datetime must be before or equal to the first
            (earliest) datetime in the data to be resampled.
        resampling_endpoint: datetime.datetime
            The end point for resampling. This datetime must be equal to or after the last datetime in the
            data to be resampled.
        resolution: str
            The bucket size for grouping all incoming time data (e.g. "10T")
            Available strings come from https://pandas.pydata.org/pandas-docs/stable/user_guide/timeseries.html#dateoffset-objects
        aggregation_methods: Union[str, List[str], Callable]
            Aggregation method(s) to use for the resampled buckets. If a single
            resample method is provided then the resulting dataframe will have names
            identical to the names of the series it got in. If several
            aggregation-methods are provided then the resulting dataframe will
            have a multi-level column index, with the series-name as the first level,
            and the aggregation method as the second level.
            See :py:func::`pandas.core.resample.Resampler#aggregate` for more
            information on possible aggregation methods.

        Returns
        -------
        pd.DataFrame
            A dataframe without NaNs, a common time index, and one column per
            element in the dataframe_generator. If multiple aggregation methods
            are provided then the resulting dataframe will have a multi-level column
            index with series-names as top-level and aggregation-method as second-level.

        """
        resampled_series = []
        missing_data_series = []

        key = "tag_loading_metadata"
        self._metadata[key] = dict()

        for series in series_iterable:
            self._metadata[key][series.name] = dict(original_length=len(series))
            try:
                resampled = GordoBaseDataset._resample(
                    series,
                    resampling_startpoint=resampling_startpoint,
                    resampling_endpoint=resampling_endpoint,
                    resolution=resolution,
                    aggregation_methods=aggregation_methods,
                )
            except IndexError:
                missing_data_series.append(series.name)
            else:
                resampled_series.append(resampled)
                self._metadata[key][series.name].update(
                    dict(resampled_length=len(resampled))
                )
        if missing_data_series:
            raise InsufficientDataError(
                f"The following features are missing data: {missing_data_series}"
            )

        joined_df = pd.concat(resampled_series, axis=1, join="inner")

        # Before returning, delete all rows with NaN, they were introduced by the
        # insertion of NaNs in the beginning of all timeseries
        dropped_na = joined_df.dropna()

        self._metadata[key]["aggregate_metadata"] = dict(
            joined_length=len(joined_df), dropped_na_length=len(dropped_na)
        )
        return dropped_na

    @staticmethod
    def _resample(
        series: pd.Series,
        resampling_startpoint: datetime,
        resampling_endpoint: datetime,
        resolution: str,
        aggregation_methods: Union[str, List[str], Callable] = "mean",
    ):
        """
        Takes a single series and resamples it.
        See :class:`gordo.machine.dataset.base.GordoBaseDataset.join_timeseries`
        """

        startpoint_sametz = resampling_startpoint.astimezone(tz=series.index[0].tzinfo)
        endpoint_sametz = resampling_endpoint.astimezone(tz=series.index[0].tzinfo)

        if series.index[0] > startpoint_sametz:
            # Insert a NaN at the startpoint, to make sure that all resampled
            # indexes are the same. This approach will "pad" most frames with
            # NaNs, that will be removed at the end.
            startpoint = pd.Series(
                [np.NaN], index=[startpoint_sametz], name=series.name
            )
            series = startpoint.append(series)
            logging.debug(
                f"Appending NaN to {series.name} " f"at time {startpoint_sametz}"
            )

        elif series.index[0] < resampling_startpoint:
            msg = (
                f"Error - for {series.name}, first timestamp "
                f"{series.index[0]} is before the resampling start point "
                f"{startpoint_sametz}"
            )
            logging.error(msg)
            raise RuntimeError(msg)

        if series.index[-1] < endpoint_sametz:
            endpoint = pd.Series([np.NaN], index=[endpoint_sametz], name=series.name)
            series = series.append(endpoint)
            logging.debug(
                f"Appending NaN to {series.name} " f"at time {endpoint_sametz}"
            )
        elif series.index[-1] > endpoint_sametz:
            msg = (
                f"Error - for {series.name}, last timestamp "
                f"{series.index[-1]} is later than the resampling end point "
                f"{endpoint_sametz}"
            )
            logging.error(msg)
            raise RuntimeError(msg)

        logging.debug("Head (3) and tail(3) of dataframe to be resampled:")
        logging.debug(series.head(3))
        logging.debug(series.tail(3))

        resampled = series.resample(resolution, label="left").agg(aggregation_methods)
        # If several aggregation methods are provided, agg returns a dataframe
        # instead of a series. In this dataframe the column names are the
        # aggregation methods, like "max" and "mean", so we have to make a
        # multi-index with the series-name as the top-level and the
        # aggregation-method as the lower-level index.
        # For backwards-compatibility we *dont* return a multi-level index
        # when we have a single resampling method.
        if isinstance(resampled, pd.DataFrame):  # Several aggregation methods provided
            resampled.columns = pd.MultiIndex.from_product(
                [[series.name], resampled.columns], names=["tag", "aggregation_method"]
            )

        # ensure interpolation max eight hours (8 x 60 minutes) forward
        # given granularity in minutes
        granularity = int(re.findall(r"\d+", resolution)[0])

        return resampled.interpolate(limit=int(480 / granularity))  # .dropna()<|MERGE_RESOLUTION|>--- conflicted
+++ resolved
@@ -4,11 +4,7 @@
 import logging
 from typing import Iterable, Union, List, Callable, Dict, Any, Tuple
 from datetime import datetime
-<<<<<<< HEAD
-import re
-=======
 from copy import copy
->>>>>>> d3bf848d
 
 import pandas as pd
 import numpy as np
@@ -234,9 +230,4 @@
             resampled.columns = pd.MultiIndex.from_product(
                 [[series.name], resampled.columns], names=["tag", "aggregation_method"]
             )
-
-        # ensure interpolation max eight hours (8 x 60 minutes) forward
-        # given granularity in minutes
-        granularity = int(re.findall(r"\d+", resolution)[0])
-
-        return resampled.interpolate(limit=int(480 / granularity))  # .dropna()+        return resampled.fillna(method="ffill")