--- conflicted
+++ resolved
@@ -556,17 +556,6 @@
         # which also had a GordoBase as a parameter/attribute, but will satisfy BaseEstimators
         # which can take a GordoBase model as a parameter, which will then have metadata to get
         for key, val in model.__dict__.items():
-<<<<<<< HEAD
-            if key.endswith(
-                "_"
-            ):  # keras3 clones the regressor into regressor_ and never updates original regressor
-                if isinstance(val, Pipeline):
-                    metadata.update(
-                        ModelBuilder._extract_metadata_from_model(val.steps[-1][1])
-                    )
-                elif isinstance(val, GordoBase) or isinstance(val, BaseEstimator):
-                    metadata.update(ModelBuilder._extract_metadata_from_model(val))
-=======
             # keras3 clones the regressor into regressor_ and never updates original regressor,
             # but still stores both in attributes
             if key == "regressor":
@@ -577,7 +566,6 @@
                 )
             elif isinstance(val, GordoBase) or isinstance(val, BaseEstimator):
                 metadata.update(ModelBuilder._extract_metadata_from_model(val))
->>>>>>> 2312c6a7
         return metadata
 
     @property
