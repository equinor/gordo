--- conflicted
+++ resolved
@@ -5,18 +5,10 @@
 on:
   release:
     types: [published, prereleased, edited]
-<<<<<<< HEAD
-#  push:
-#    branches:
-#      - master
-#  pull_request:
-# TODO Alex bring back
-=======
   push:
     branches:
       - master
   pull_request:
->>>>>>> 344ac4b2
 
 jobs:
   push-images:
@@ -26,10 +18,7 @@
       IMAGE_HOME_URL: https://github.com/equinor/gordo
       DOCKER_PROD_REGISTRY: auroraprodacr.azurecr.io
       DOCKER_DEV_REGISTRY: auroradevacr.azurecr.io
-<<<<<<< HEAD
-=======
     if: ${{ github.event_name != 'pull_request' || !github.event.pull_request.draft }}
->>>>>>> 344ac4b2
     steps:
       - uses: actions/checkout@v1
 
